#! /usr/bin/env python3
from pathlib import Path

import typer
from ase.io import read
from rich import print as echo


default_displacement: float = 0.01


app = typer.Typer(pretty_exceptions_show_locals=False)


@app.command()
def main(
    file: Path,
<<<<<<< HEAD
    file_unitcell: Path = None,
=======
    nmax: int = None,
>>>>>>> dbaee0b7
    plusminus: bool = True,
    displacement: float = typer.Option(default_displacement, help="displacement in Å"),
    format: str = "vasp",
):
    """Displace the atoms

    If FILE_SUPERCELL is given, displace only the atoms at that position
    """
    import numpy as np

    echo(f"Read structure from {file}")
    atoms = read(file, format=format)

    if file_unitcell is not None:
        echo("... match to atoms in unit cell")
        import json

        atoms_uc = read(file_unitcell, format=format)

        # which atom in the unit cell is which atom in the supercell?
        watoms = atoms.copy()
        # replace cell with that of unit cell
        watoms.cell = atoms_uc.cell
        list_match = []
        for ii, spos in enumerate(watoms.get_scaled_positions(wrap=False)):
            for _, upos in enumerate(atoms_uc.get_scaled_positions(wrap=False)):
                if np.linalg.norm(spos - upos) < 1e-9:
                    list_match.append(ii)
        assert len(list_match) == len(atoms_uc), len(list_match)

        echo(f"... matches: {list_match}")

        _outfile = "uc_indices.json"
        echo(f"... dump to {_outfile}")
        json.dump(list_match, open(_outfile, "w"))

    else:
        list_match = np.arange(len(atoms))

    if plusminus:
        signs = (1, -1)
    else:
        signs = (1,)

    natoms = len(atoms)

    if nmax is None:
        nmax = natoms

    echo(f"... number of atoms:         {natoms}")
    echo(f"... number of displacements: {nmax}")

    counter = 0
<<<<<<< HEAD
    for nn in list_match:
=======
    for nn in range(nmax):
>>>>>>> dbaee0b7
        for ii in range(3):
            for ss in signs:
                counter += 1
                rep_cart = {0: "x", 1: "y", 2: "z"}[ii]
                rep_sign = {1: "plus", -1: "minus"}[ss]

                watoms = atoms.copy()
                watoms.positions[nn, ii] += ss * displacement

                _file = str(file).lstrip("infile.")
                outfile = (
                    f"outfile.{_file}.displacement.{counter:05d}.{rep_cart}.{rep_sign}"
                )
                echo(f"... write geometry {counter:5d} to {outfile}")
                watoms.write(outfile, format=format)


if __name__ == "__main__":
    app()<|MERGE_RESOLUTION|>--- conflicted
+++ resolved
@@ -15,11 +15,8 @@
 @app.command()
 def main(
     file: Path,
-<<<<<<< HEAD
     file_unitcell: Path = None,
-=======
     nmax: int = None,
->>>>>>> dbaee0b7
     plusminus: bool = True,
     displacement: float = typer.Option(default_displacement, help="displacement in Å"),
     format: str = "vasp",
@@ -73,11 +70,7 @@
     echo(f"... number of displacements: {nmax}")
 
     counter = 0
-<<<<<<< HEAD
-    for nn in list_match:
-=======
-    for nn in range(nmax):
->>>>>>> dbaee0b7
+    for nn in list_match[:nmax]:
         for ii in range(3):
             for ss in signs:
                 counter += 1
